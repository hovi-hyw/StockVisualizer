// frontend/src/App.js
/**
 * 应用主组件
 * 定义应用的整体布局和路由
 * Authors: hovi.hyw & AI
 * Date: 2025-03-12
 * 更新: 2025-03-22 - 添加主题切换功能
 */

import React from 'react';
import { Routes, Route } from 'react-router-dom';
import { Layout, ConfigProvider, theme } from 'antd';
import { ThemeProvider, useTheme } from './contexts/ThemeContext';

// 导入页面组件
import HomePage from './pages/HomePage';
import StockPage from './pages/StockPage';
import IndexPage from './pages/IndexPage';
import DetailPage from './pages/DetailPage';
import DocsPage from './pages/DocsPage';

// 导入布局组件
import Footer from './components/Footer';
import NavButtons from './components/NavButtons';

// 导入样式
import './App.css';

const { Content } = Layout;

/**
 * 应用主组件
 * @returns {JSX.Element} 应用主组件
 */
// 主题切换按钮已移至NavButtons组件中

// 应用主组件包装器
const AppWithTheme = () => {
  const { theme: currentTheme } = useTheme();
  
  return (
<<<<<<< HEAD
    <Layout className="app-layout">
      <Layout>
        {/* 添加导航按钮组件 */}
        <NavButtons />
        <Content className="app-content" style={{ marginLeft: 0 }}>
          <Routes>
            <Route path="/" element={<HomePage />} />
            <Route path="/stocks" element={<StockPage />} />
            <Route path="/indices" element={<IndexPage />} />
            <Route path="/detail/:type/:symbol" element={<DetailPage />} />
            <Route path="/docs" element={<DocsPage />} />
          </Routes>
        </Content>
        <Footer />
=======
    <ConfigProvider
      theme={{
        algorithm: currentTheme === 'dark' ? theme.darkAlgorithm : theme.defaultAlgorithm,
      }}
    >
      <Layout className={`app-layout ${currentTheme === 'dark' ? 'dark-mode' : ''}`}>
        <Layout>
          {/* 添加导航按钮组件 */}
          <NavButtons />
          <Content className="app-content" style={{ marginLeft: 0 }}>
            <Routes>
              <Route path="/" element={<HomePage />} />
              <Route path="/stocks" element={<StockPage />} />
              <Route path="/indices" element={<IndexPage />} />
              <Route path="/detail/:type/:symbol" element={<DetailPage />} />
              <Route path="/stock-kline-demo" element={<StockKlineDemo />} />
              <Route path="/docs" element={<DocsPage />} />
            </Routes>
          </Content>
          <Footer />
        </Layout>
>>>>>>> 6fe8e477
      </Layout>
    </ConfigProvider>
  );
};

function App() {
  return (
    <ThemeProvider>
      <AppWithTheme />
    </ThemeProvider>
  );
}

export default App;<|MERGE_RESOLUTION|>--- conflicted
+++ resolved
@@ -39,22 +39,6 @@
   const { theme: currentTheme } = useTheme();
   
   return (
-<<<<<<< HEAD
-    <Layout className="app-layout">
-      <Layout>
-        {/* 添加导航按钮组件 */}
-        <NavButtons />
-        <Content className="app-content" style={{ marginLeft: 0 }}>
-          <Routes>
-            <Route path="/" element={<HomePage />} />
-            <Route path="/stocks" element={<StockPage />} />
-            <Route path="/indices" element={<IndexPage />} />
-            <Route path="/detail/:type/:symbol" element={<DetailPage />} />
-            <Route path="/docs" element={<DocsPage />} />
-          </Routes>
-        </Content>
-        <Footer />
-=======
     <ConfigProvider
       theme={{
         algorithm: currentTheme === 'dark' ? theme.darkAlgorithm : theme.defaultAlgorithm,
@@ -76,7 +60,6 @@
           </Content>
           <Footer />
         </Layout>
->>>>>>> 6fe8e477
       </Layout>
     </ConfigProvider>
   );
